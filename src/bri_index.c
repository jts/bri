--- conflicted
+++ resolved
@@ -225,13 +225,6 @@
         char* readname = bam_get_qname(b);
         bam_read_idx_add(bri, readname, file_offset);
 
-<<<<<<< HEAD
-            bam_read_idx_record brir = bri->records[bri->record_count - 1];
-#ifdef BRI_INDEX_DEBUG
-            fprintf(stderr, "[bri-build] record %zu [%zu %zu] chr: %s:%d read: %s\n", 
-                bri->record_count, brir.read_name.offset, brir.file_offset, b->core.tid >= 0 ? h->target_name[b->core.tid] : "*", b->core.pos, bri->readnames + brir.read_name.offset);
-#endif
-=======
         bam_read_idx_record brir = bri->records[bri->record_count - 1];
         if(verbose && (bri->record_count == 1 || bri->record_count % 100000 == 0)) {
             fprintf(stderr, "[bri-build] record %zu [%zu %zu] %s\n",
@@ -240,7 +233,6 @@
                 brir.file_offset,
                 bri->readnames + brir.read_name.offset
             );
->>>>>>> 647fd95c
         }
 
         // update offset for next record
